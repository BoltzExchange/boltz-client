--- conflicted
+++ resolved
@@ -2171,18 +2171,11 @@
 		acceptZeroConf := true
 		to := test.LiquidCli("getnewaddress")
 		swap, err := client.CreateChainSwap(&boltzrpc.CreateChainSwapRequest{
-<<<<<<< HEAD
-			Amount:      &swapAmount,
-			Pair:        &boltzrpc.Pair{From: boltzrpc.Currency_BTC, To: boltzrpc.Currency_LBTC},
-			ExternalPay: &externalPay,
-			ToAddress:   &to,
-=======
-			Amount:         100000,
+			Amount:         &swapAmount,
 			Pair:           &boltzrpc.Pair{From: boltzrpc.Currency_BTC, To: boltzrpc.Currency_LBTC},
 			ExternalPay:    &externalPay,
 			ToAddress:      &to,
 			AcceptZeroConf: &acceptZeroConf,
->>>>>>> 41508ee5
 		})
 		require.NoError(t, err)
 		stop()
