package rpcserver

import (
	"bytes"
	"context"
	"crypto/rand"
	"crypto/sha256"
	"encoding/hex"
	"encoding/json"
	"errors"
	"fmt"
	"github.com/btcsuite/btcd/btcec/v2/schnorr"
	"github.com/btcsuite/btcd/btcutil"
	"math"
	"net/url"
	"regexp"
	"strconv"
	"strings"
	"sync"

	"github.com/BoltzExchange/boltz-client/build"
	"github.com/BoltzExchange/boltz-client/macaroons"
	"github.com/golang/protobuf/ptypes/empty"
	"google.golang.org/grpc"
	"google.golang.org/grpc/codes"
	"google.golang.org/grpc/status"

	"github.com/BoltzExchange/boltz-client/onchain/wallet"

	"github.com/BoltzExchange/boltz-client/autoswap"
	"github.com/BoltzExchange/boltz-client/boltz"
	"github.com/BoltzExchange/boltz-client/boltzrpc"
	"github.com/BoltzExchange/boltz-client/database"
	"github.com/BoltzExchange/boltz-client/lightning"
	"github.com/BoltzExchange/boltz-client/logger"
	"github.com/BoltzExchange/boltz-client/nursery"
	"github.com/BoltzExchange/boltz-client/onchain"
	"github.com/BoltzExchange/boltz-client/utils"
	"github.com/btcsuite/btcd/btcec/v2"
	"github.com/lightningnetwork/lnd/zpay32"
)

const referralId = "boltz-client"

type routedBoltzServer struct {
	boltzrpc.BoltzServer

	network *boltz.Network

	onchain   *onchain.Onchain
	lightning lightning.LightningNode
	boltz     *boltz.Api
	nursery   *nursery.Nursery
	database  *database.Database
	swapper   *autoswap.AutoSwap
	macaroon  *macaroons.Service

	stop    chan bool
	locked  bool
	syncing bool
}

func (server *routedBoltzServer) GetBlockUpdates(currency boltz.Currency) (<-chan *onchain.BlockEpoch, func()) {
	blocks := server.nursery.BtcBlocks
	if currency == boltz.CurrencyLiquid {
		blocks = server.nursery.LiquidBlocks
	}
	updates := blocks.Get()
	return updates, func() {
		blocks.Remove(updates)
	}
}

func entityContext(entity *database.Entity) context.Context {
	return macaroons.AddEntityToContext(context.Background(), entity)
}

func (server *routedBoltzServer) CreateAutoSwap(entity *database.Entity, request *boltzrpc.CreateSwapRequest) error {
	_, err := server.createSwap(entityContext(entity), true, request)
	return err
}

func (server *routedBoltzServer) CreateAutoReverseSwap(entity *database.Entity, request *boltzrpc.CreateReverseSwapRequest) error {
	_, err := server.createReverseSwap(entityContext(entity), true, request)
	return err
}

func (server *routedBoltzServer) GetLightningChannels() ([]*lightning.LightningChannel, error) {
	if server.lightning != nil {
		return server.lightning.ListChannels()
	}
	return nil, errors.New("lightning channels not available")
}

func (server *routedBoltzServer) GetAutoSwapPairInfo(swapType boltzrpc.SwapType, pair *boltzrpc.Pair) (*boltzrpc.PairInfo, error) {
	return server.GetPairInfo(context.Background(), &boltzrpc.GetPairInfoRequest{
		Type: swapType,
		Pair: pair,
	})
}

func (server *routedBoltzServer) CreateAutoChainSwap(entity *database.Entity, request *boltzrpc.CreateChainSwapRequest) error {
	_, err := server.createChainSwap(entityContext(entity), true, request)
	return err
}

func handleError(err error) error {
	if err != nil {
		logger.Warn("RPC request failed: " + err.Error())
	}

	return err
}

func (server *routedBoltzServer) queryRefundableSwaps() (
	heights *boltzrpc.BlockHeights, swaps []*database.Swap, chainSwaps []*database.ChainSwap, err error,
) {
	heights = &boltzrpc.BlockHeights{}
	heights.Btc, err = server.onchain.GetBlockHeight(boltz.CurrencyBtc)
	if err != nil {
		err = fmt.Errorf("failed to get block height for btc: %w", err)
		return
	}
	swaps, chainSwaps, err = server.database.QueryAllRefundableSwaps(boltz.CurrencyBtc, heights.Btc)
	if err != nil {
		return
	}

	liquidHeight, err := server.onchain.GetBlockHeight(boltz.CurrencyLiquid)
	if err != nil {
		logger.Warnf("Failed to get block height for liquid: %v", err)
	} else {
		heights.Liquid = &liquidHeight
		liquidSwaps, liquidChainSwaps, liquidErr := server.database.QueryAllRefundableSwaps(boltz.CurrencyLiquid, liquidHeight)
		if liquidErr != nil {
			err = liquidErr
			return
		}
		swaps = append(swaps, liquidSwaps...)
		chainSwaps = append(chainSwaps, liquidChainSwaps...)
	}

	return
}

func (server *routedBoltzServer) GetInfo(ctx context.Context, _ *boltzrpc.GetInfoRequest) (*boltzrpc.GetInfoResponse, error) {

	pendingSwaps, err := server.database.QueryPendingSwaps()

	if err != nil {
		return nil, handleError(err)
	}

	var pendingSwapIds []string

	for _, pendingSwap := range pendingSwaps {
		pendingSwapIds = append(pendingSwapIds, pendingSwap.Id)
	}

	pendingReverseSwaps, err := server.database.QueryPendingReverseSwaps()

	if err != nil {
		return nil, handleError(err)
	}

	var pendingReverseSwapIds []string

	for _, pendingReverseSwap := range pendingReverseSwaps {
		pendingReverseSwapIds = append(pendingReverseSwapIds, pendingReverseSwap.Id)
	}

	blockHeights, refundableSwaps, refundableChainSwaps, err := server.queryRefundableSwaps()
	if err != nil {
		return nil, handleError(err)
	}

	var refundableSwapIds []string

	for _, refundableSwap := range refundableSwaps {
		refundableSwapIds = append(pendingReverseSwapIds, refundableSwap.Id)
	}
	for _, refundableChainSwap := range refundableChainSwaps {
		refundableSwapIds = append(refundableSwapIds, refundableChainSwap.Id)
	}

	response := &boltzrpc.GetInfoResponse{
		Version:             build.GetVersion(),
		Network:             server.network.Name,
		BlockHeights:        blockHeights,
		Entity:              serializeEntity(macaroons.EntityFromContext(ctx)),
		PendingSwaps:        pendingSwapIds,
		PendingReverseSwaps: pendingReverseSwapIds,
		RefundableSwaps:     refundableSwapIds,

		Symbol:      "BTC",
		BlockHeight: blockHeights.Btc,
	}

	if server.lightningAvailable(ctx) {
		lightningInfo, err := server.lightning.GetInfo()
		if err != nil {
			return nil, handleError(err)
		}

		response.Node = server.lightning.Name()
		response.NodePubkey = lightningInfo.Pubkey
		//nolint:staticcheck
		response.LndPubkey = lightningInfo.Pubkey
	} else {
		response.Node = "standalone"
	}

	if lnSwapper := server.swapper.GetLnSwapper(); lnSwapper != nil {
		if lnSwapper.Running() {
			response.AutoSwapStatus = "running"
		} else {
			if lnSwapper.Error() != "" {
				response.AutoSwapStatus = "error"
			} else {
				response.AutoSwapStatus = "disabled"
			}
		}
	}

	return response, nil

}

func (server *routedBoltzServer) GetPairInfo(_ context.Context, request *boltzrpc.GetPairInfoRequest) (*boltzrpc.PairInfo, error) {
	pair := utils.ParsePair(request.Pair)
	if request.Type == boltzrpc.SwapType_SUBMARINE {
		submarinePair, err := server.getSubmarinePair(request.Pair)
		if err != nil {
			return nil, handleError(err)
		}
		return serializeSubmarinePair(pair, submarinePair), nil
	} else if request.Type == boltzrpc.SwapType_REVERSE {
		reversePair, err := server.getReversePair(request.Pair)
		if err != nil {
			return nil, handleError(err)
		}
		return serializeReversePair(pair, reversePair), nil
	} else if request.Type == boltzrpc.SwapType_CHAIN {
		chainPair, err := server.getChainPair(request.Pair)
		if err != nil {
			return nil, handleError(err)
		}
		return serializeChainPair(pair, chainPair), nil
	}

	return nil, handleError(errors.New("invalid swap type"))
}

func (server *routedBoltzServer) GetServiceInfo(_ context.Context, request *boltzrpc.GetServiceInfoRequest) (*boltzrpc.GetServiceInfoResponse, error) {
	fees, limits, err := server.getPairs(boltz.PairBtc)

	if err != nil {
		return nil, handleError(err)
	}

	limits.Minimal = calculateDepositLimit(limits.Minimal, fees, true)
	limits.Maximal = calculateDepositLimit(limits.Maximal, fees, false)

	return &boltzrpc.GetServiceInfoResponse{
		Fees:   fees,
		Limits: limits,
	}, nil
}

func (server *routedBoltzServer) ListSwaps(ctx context.Context, request *boltzrpc.ListSwapsRequest) (*boltzrpc.ListSwapsResponse, error) {
	response := &boltzrpc.ListSwapsResponse{}

	args := database.SwapQuery{
		IsAuto:   request.IsAuto,
		State:    request.State,
		EntityId: macaroons.EntityIdFromContext(ctx),
	}

	if request.From != nil {
		parsed := utils.ParseCurrency(request.From)
		args.From = &parsed
	}

	if request.To != nil {
		parsed := utils.ParseCurrency(request.To)
		args.To = &parsed
	}

	swaps, err := server.database.QuerySwaps(args)
	if err != nil {
		return nil, err
	}

	for _, swap := range swaps {
		response.Swaps = append(response.Swaps, serializeSwap(swap))
	}

	// Reverse Swaps
	reverseSwaps, err := server.database.QueryReverseSwaps(args)

	if err != nil {
		return nil, err
	}

	for _, reverseSwap := range reverseSwaps {
		response.ReverseSwaps = append(response.ReverseSwaps, serializeReverseSwap(reverseSwap))
	}

	chainSwaps, err := server.database.QueryChainSwaps(args)
	if err != nil {
		return nil, err
	}

	for _, chainSwap := range chainSwaps {
		response.ChainSwaps = append(response.ChainSwaps, serializeChainSwap(chainSwap))
	}

	return response, nil
}

var ErrInvalidAddress = status.Errorf(codes.InvalidArgument, "invalid address")

func (server *routedBoltzServer) RefundSwap(ctx context.Context, request *boltzrpc.RefundSwapRequest) (*boltzrpc.GetSwapInfoResponse, error) {
	var swaps []*database.Swap
	var chainSwaps []*database.ChainSwap
	var currency boltz.Currency

	_, refundableSwaps, refundableChainSwaps, err := server.queryRefundableSwaps()
	if err != nil {
		return nil, handleError(err)
	}

	var setAddress func(address string) error
	var setWallet func(walletId uint64) error

	for _, swap := range refundableSwaps {
		if swap.Id == request.Id {
			currency = swap.Pair.From
			setAddress = func(address string) error {
				return server.database.SetSwapRefundAddress(swap, address)
			}
			setWallet = func(walletId uint64) error {
				return server.database.SetSwapRefundWallet(swap, walletId)
			}
			swaps = append(swaps, swap)
		}
	}

	for _, chainSwap := range refundableChainSwaps {
		if chainSwap.Id == request.Id {
			currency = chainSwap.Pair.From
			setAddress = func(address string) error {
				return server.database.SetChainSwapAddress(chainSwap.FromData, address)
			}
			setWallet = func(walletId uint64) error {
				return server.database.SetChainSwapWallet(chainSwap.FromData, walletId)
			}
			chainSwaps = append(chainSwaps, chainSwap)
		}
	}

	if len(swaps) == 0 && len(chainSwaps) == 0 {
		return nil, handleError(status.Errorf(codes.NotFound, "no refundable swap with id %s found", request.Id))
	}

	if destination, ok := request.Destination.(*boltzrpc.RefundSwapRequest_Address); ok {
		if err := boltz.ValidateAddress(server.network, destination.Address, currency); err != nil {
			return nil, handleError(ErrInvalidAddress)
		}
		err = setAddress(destination.Address)
	}

	if destination, ok := request.Destination.(*boltzrpc.RefundSwapRequest_WalletId); ok {
		_, err = server.getWallet(ctx, onchain.WalletChecker{Id: &destination.WalletId, AllowReadonly: true})
		if err != nil {
			return nil, handleError(err)
		}
		err = setWallet(destination.WalletId)
	}

	if err != nil {
		return nil, handleError(err)
	}

	if err := server.nursery.RefundSwaps(currency, swaps, chainSwaps); err != nil {
		return nil, handleError(err)
	}

	return server.GetSwapInfo(ctx, &boltzrpc.GetSwapInfoRequest{Id: request.Id})
}

func (server *routedBoltzServer) GetSwapInfo(_ context.Context, request *boltzrpc.GetSwapInfoRequest) (*boltzrpc.GetSwapInfoResponse, error) {
	swap, reverseSwap, chainSwap, err := server.database.QueryAnySwap(request.Id)
	if err != nil {
		return nil, handleError(errors.New("could not find Swap with ID " + request.Id))
	}
	return &boltzrpc.GetSwapInfoResponse{
		Swap:        serializeSwap(swap),
		ReverseSwap: serializeReverseSwap(reverseSwap),
		ChainSwap:   serializeChainSwap(chainSwap),
	}, nil
}

func (server *routedBoltzServer) GetSwapInfoStream(request *boltzrpc.GetSwapInfoRequest, stream boltzrpc.Boltz_GetSwapInfoStreamServer) error {
	var updates <-chan nursery.SwapUpdate
	var stop func()

	if request.Id == "" || request.Id == "*" {
		logger.Info("Starting global Swap info stream")
		updates, stop = server.nursery.GlobalSwapUpdates()
	} else {
		logger.Info("Starting Swap info stream for " + request.Id)
		updates, stop = server.nursery.SwapUpdates(request.Id)
		if updates == nil {
			info, err := server.GetSwapInfo(context.Background(), request)
			if err != nil {
				return handleError(err)
			}
			if err := stream.Send(info); err != nil {
				return handleError(err)
			}
			return nil
		}
	}

	for update := range updates {
		if err := stream.Send(&boltzrpc.GetSwapInfoResponse{
			Swap:        serializeSwap(update.Swap),
			ReverseSwap: serializeReverseSwap(update.ReverseSwap),
			ChainSwap:   serializeChainSwap(update.ChainSwap),
		}); err != nil {
			stop()
			return handleError(err)
		}
	}

	return nil
}

func (server *routedBoltzServer) Deposit(ctx context.Context, request *boltzrpc.DepositRequest) (*boltzrpc.DepositResponse, error) {
	response, err := server.createSwap(ctx, false, &boltzrpc.CreateSwapRequest{
		Pair: &boltzrpc.Pair{
			From: boltzrpc.Currency_BTC,
			To:   boltzrpc.Currency_BTC,
		},
	})
	if err != nil {
		return nil, handleError(err)
	}

	return &boltzrpc.DepositResponse{
		Id:                 response.Id,
		Address:            response.Address,
		TimeoutBlockHeight: response.TimeoutBlockHeight,
	}, nil
}

func (server *routedBoltzServer) checkMagicRoutingHint(decoded *zpay32.Invoice, invoice string) (*boltzrpc.CreateSwapResponse, error) {
	if pubKey := boltz.FindMagicRoutingHint(decoded); pubKey != nil {
		logger.Infof("Found magic routing hint in invoice %s", invoice)
		reverseBip21, err := server.boltz.GetReverseSwapBip21(invoice)
		var boltzErr boltz.Error
		if err != nil && !errors.As(err, &boltzErr) {
			return nil, fmt.Errorf("could not get reverse swap bip21: %w", err)
		}

		parsed, err := url.Parse(reverseBip21.Bip21)
		if err != nil {
			return nil, err
		}

		signature, err := schnorr.ParseSignature(reverseBip21.Signature)
		if err != nil {
			return nil, err
		}

		address := parsed.Opaque
		addressHash := sha256.Sum256([]byte(address))
		if !signature.Verify(addressHash[:], pubKey) {
			return nil, errors.New("invalid reverse swap bip21 signature")
		}

		amount, err := strconv.ParseFloat(parsed.Query().Get("amount"), 64)
		if err != nil {
			return nil, fmt.Errorf("could not parse bip21 amount: %w", err)
		}
		if amount > decoded.MilliSat.ToBTC() {
			return nil, errors.New("bip21 amount is higher than invoice amount")
		}

		return &boltzrpc.CreateSwapResponse{
			Address:        address,
			ExpectedAmount: uint64(amount * btcutil.SatoshiPerBitcoin),
			Bip21:          reverseBip21.Bip21,
		}, nil
	}
	return nil, nil
}

// TODO: custom refund address
func (server *routedBoltzServer) createSwap(ctx context.Context, isAuto bool, request *boltzrpc.CreateSwapRequest) (*boltzrpc.CreateSwapResponse, error) {
	logger.Infof("Creating Swap for %d sats", request.Amount)

	privateKey, publicKey, err := newKeys()
	if err != nil {
		return nil, handleError(err)
	}

	pair := utils.ParsePair(request.Pair)

	submarinePair, err := server.getSubmarinePair(request.Pair)
	if err != nil {
		return nil, err
	}

	createSwap := boltz.CreateSwapRequest{
		From:            pair.From,
		To:              pair.To,
		PairHash:        submarinePair.Hash,
		RefundPublicKey: publicKey.SerializeCompressed(),
		ReferralId:      referralId,
	}
	var swapResponse *boltzrpc.CreateSwapResponse

	var preimage, preimageHash []byte
	if invoice := request.GetInvoice(); invoice != "" {
		decoded, err := zpay32.Decode(invoice, server.network.Btc)
		if err != nil {
			return nil, handleError(fmt.Errorf("invalid invoice: %w", err))
		}
		swapResponse, err = server.checkMagicRoutingHint(decoded, invoice)
		if err != nil {
			return nil, handleError(err)
		}
		preimageHash = decoded.PaymentHash[:]
		createSwap.Invoice = invoice
	} else if !server.lightningAvailable(ctx) {
		return nil, handleError(errors.New("invoice is required in standalone mode"))
	} else if request.Amount != 0 {
		invoice, err := server.lightning.CreateInvoice(request.Amount, nil, 0, utils.GetSwapMemo(string(pair.From)))
		if err != nil {
			return nil, handleError(err)
		}
		preimageHash = invoice.PaymentHash
		createSwap.Invoice = invoice.PaymentRequest
	} else {
		if request.SendFromInternal {
			return nil, handleError(errors.New("cannot auto send if amount is 0"))
		}
		preimage, preimageHash, err = newPreimage()
		if err != nil {
			return nil, handleError(err)
		}

		logger.Info("Creating Swap with preimage hash: " + hex.EncodeToString(preimageHash))

		createSwap.PreimageHash = preimageHash
	}

	sendFromInternal := request.GetSendFromInternal()
	wallet, err := server.getAnyWallet(ctx, onchain.WalletChecker{
		Currency:      pair.From,
		Id:            request.WalletId,
		AllowReadonly: !sendFromInternal,
	})
	if err != nil && sendFromInternal {
		return nil, handleError(err)
	}

	if swapResponse == nil {

		response, err := server.boltz.CreateSwap(createSwap)

		if err != nil {
			return nil, handleError(errors.New("boltz error: " + err.Error()))
		}

		swap := database.Swap{
			Id:                  response.Id,
			Pair:                pair,
			State:               boltzrpc.SwapState_PENDING,
			Error:               "",
			PrivateKey:          privateKey,
			Preimage:            preimage,
			Invoice:             createSwap.Invoice,
			Address:             response.Address,
			ExpectedAmount:      response.ExpectedAmount,
			TimoutBlockHeight:   response.TimeoutBlockHeight,
			SwapTree:            response.SwapTree.Deserialize(),
			LockupTransactionId: "",
			RefundTransactionId: "",
			RefundAddress:       request.GetRefundAddress(),
			IsAuto:              isAuto,
			ServiceFeePercent:   utils.Percentage(submarinePair.Fees.Percentage),
			EntityId:            requireEntityId(ctx),
		}

		if request.SendFromInternal {
			id := wallet.GetWalletInfo().Id
			swap.WalletId = &id
		}

		swap.ClaimPubKey, err = btcec.ParsePubKey([]byte(response.ClaimPublicKey))
		if err != nil {
			return nil, handleError(err)
		}

		// for _, chanId := range request.ChanIds {
		// 	parsed, err := lightning.NewChanIdFromString(chanId)
		// 	if err != nil {
		// 		return nil, handleError(errors.New("invalid channel id: " + err.Error()))
		// 	}
		// 	swap.ChanIds = append(swap.ChanIds, parsed)
		// }

		if pair.From == boltz.CurrencyLiquid {
			swap.BlindingKey, _ = btcec.PrivKeyFromBytes(response.BlindingKey)

			if err != nil {
				return nil, handleError(err)
			}
		}

		if err := swap.InitTree(); err != nil {
			return nil, handleError(err)
		}

		if err := swap.SwapTree.Check(boltz.NormalSwap, swap.TimoutBlockHeight, preimageHash); err != nil {
			return nil, handleError(err)
		}

		if err := swap.SwapTree.CheckAddress(response.Address, server.network, swap.BlindingPubKey()); err != nil {
			return nil, handleError(err)
		}

		logger.Info("Verified redeem script and address of Swap " + swap.Id)

		err = server.database.CreateSwap(swap)
		if err != nil {
			return nil, handleError(err)
		}

		blockHeight, err := server.onchain.GetBlockHeight(pair.From)
		if err != nil {
			return nil, handleError(err)
		}

		timeoutHours := boltz.BlocksToHours(response.TimeoutBlockHeight-blockHeight, pair.From)
		swapResponse = &boltzrpc.CreateSwapResponse{
			Id:                 swap.Id,
			Address:            response.Address,
			ExpectedAmount:     response.ExpectedAmount,
			Bip21:              response.Bip21,
			TimeoutBlockHeight: response.TimeoutBlockHeight,
			TimeoutHours:       float32(timeoutHours),
		}

		logger.Info("Created new Swap " + swap.Id + ": " + marshalJson(swap.Serialize()))

		if request.SendFromInternal {
			swapResponse.TxId, err = server.sendToAddress(wallet, swapResponse.Address, swapResponse.ExpectedAmount)
			if err != nil {
				if dbErr := server.database.UpdateSwapState(&swap, boltzrpc.SwapState_ERROR, err.Error()); dbErr != nil {
					logger.Errorf(dbErr.Error())
				}
				return nil, handleError(err)
			}
		}

		if err := server.nursery.RegisterSwap(swap); err != nil {
			return nil, handleError(err)
		}
	} else if request.SendFromInternal {
		swapResponse.TxId, err = server.sendToAddress(wallet, swapResponse.Address, swapResponse.ExpectedAmount)
		if err != nil {
			return nil, handleError(err)
		}
	}

	return swapResponse, nil
}

func (server *routedBoltzServer) CreateSwap(ctx context.Context, request *boltzrpc.CreateSwapRequest) (*boltzrpc.CreateSwapResponse, error) {
	return server.createSwap(ctx, false, request)
}

func (server *routedBoltzServer) lightningAvailable(ctx context.Context) bool {
	return server.lightning != nil && isAdmin(ctx)
}

func requireEntity(ctx context.Context) database.Entity {
	entity := macaroons.EntityFromContext(ctx)
	if entity == nil {
		return database.DefaultEntity
	}
	return *entity
}

func requireEntityId(ctx context.Context) database.Id {
	return requireEntity(ctx).Id
}

func (server *routedBoltzServer) createReverseSwap(ctx context.Context, isAuto bool, request *boltzrpc.CreateReverseSwapRequest) (*boltzrpc.CreateReverseSwapResponse, error) {
	logger.Infof("Creating Reverse Swap for %d sats", request.Amount)

	externalPay := request.GetExternalPay()
	if !server.lightningAvailable(ctx) {
		if request.ExternalPay == nil {
			externalPay = true
		} else if !externalPay {
			return nil, handleError(errors.New("can not create reverse swap without external pay in standalone mode"))
		}
	}

	returnImmediately := request.GetReturnImmediately()
	if externalPay {
		// only error if it was explicitly set to false, implicitly set to true otherwise
		if request.ReturnImmediately != nil && !returnImmediately {
			return nil, handleError(errors.New("can not wait for swap transaction when using external pay"))
		} else {
			returnImmediately = true
		}
	}

	claimAddress := request.Address

	pair := utils.ParsePair(request.Pair)

	if claimAddress != "" {
		err := boltz.ValidateAddress(server.network, claimAddress, pair.To)

		if err != nil {
			return nil, handleError(fmt.Errorf("Invalid claim address %s: %w", claimAddress, err))
		}
	} else {
		wallet, err := server.getAnyWallet(ctx, onchain.WalletChecker{
			Currency:      pair.To,
			Id:            request.WalletId,
			AllowReadonly: true,
		})
		if err != nil {
			return nil, handleError(err)
		}

		claimAddress, err = wallet.NewAddress()
		if err != nil {
			return nil, handleError(err)
		}

		logger.Infof("Got claim address from wallet %v: %v", wallet.GetWalletInfo(), claimAddress)
	}

	preimage, preimageHash, err := newPreimage()

	if err != nil {
		return nil, handleError(err)
	}

	logger.Info("Generated preimage " + hex.EncodeToString(preimage))

	privateKey, publicKey, err := newKeys()

	if err != nil {
		return nil, handleError(err)
	}

	reversePair, err := server.getReversePair(request.Pair)
	if err != nil {
		return nil, handleError(err)
	}

	createRequest := boltz.CreateReverseSwapRequest{
		From:           pair.From,
		To:             pair.To,
		PairHash:       reversePair.Hash,
		InvoiceAmount:  request.Amount,
		PreimageHash:   preimageHash,
		ClaimPublicKey: publicKey.SerializeCompressed(),
		ReferralId:     referralId,
	}

	if request.Address != "" {
		addressHash := sha256.Sum256([]byte(request.Address))
		signature, err := schnorr.Sign(privateKey, addressHash[:])
		if err != nil {
			return nil, handleError(err)
		}
		createRequest.AddressSignature = signature.Serialize()
		createRequest.Address = request.Address
	}

	response, err := server.boltz.CreateReverseSwap(createRequest)
	if err != nil {
		return nil, handleError(err)
	}

	key, err := btcec.ParsePubKey(response.RefundPublicKey)
	if err != nil {
		return nil, handleError(err)
	}

	reverseSwap := database.ReverseSwap{
		Id:                  response.Id,
		IsAuto:              isAuto,
		Pair:                pair,
		Status:              boltz.SwapCreated,
		AcceptZeroConf:      request.AcceptZeroConf,
		PrivateKey:          privateKey,
		SwapTree:            response.SwapTree.Deserialize(),
		RefundPubKey:        key,
		Preimage:            preimage,
		Invoice:             response.Invoice,
		ClaimAddress:        claimAddress,
		OnchainAmount:       response.OnchainAmount,
		TimeoutBlockHeight:  response.TimeoutBlockHeight,
		LockupTransactionId: "",
		ClaimTransactionId:  "",
		ServiceFeePercent:   utils.Percentage(reversePair.Fees.Percentage),
		ExternalPay:         externalPay,
		EntityId:            requireEntityId(ctx),
	}

	for _, chanId := range request.ChanIds {
		parsed, err := lightning.NewChanIdFromString(chanId)
		if err != nil {
			return nil, handleError(errors.New("invalid channel id: " + err.Error()))
		}
		reverseSwap.ChanIds = append(reverseSwap.ChanIds, parsed)
	}

	var blindingPubKey *btcec.PublicKey
	if reverseSwap.Pair.To == boltz.CurrencyLiquid {
		reverseSwap.BlindingKey, _ = btcec.PrivKeyFromBytes(response.BlindingKey)
		blindingPubKey = reverseSwap.BlindingKey.PubKey()

		if err != nil {
			return nil, handleError(err)
		}
	}

	if err := reverseSwap.InitTree(); err != nil {
		return nil, handleError(err)
	}

	if err := reverseSwap.SwapTree.Check(boltz.ReverseSwap, reverseSwap.TimeoutBlockHeight, preimageHash); err != nil {
		return nil, handleError(err)
	}

	if err := reverseSwap.SwapTree.CheckAddress(response.LockupAddress, server.network, blindingPubKey); err != nil {
		return nil, handleError(err)
	}

	invoice, err := zpay32.Decode(reverseSwap.Invoice, server.network.Btc)

	if err != nil {
		return nil, handleError(err)
	}

	if !bytes.Equal(preimageHash, invoice.PaymentHash[:]) {
		return nil, handleError(errors.New("invalid invoice preimage hash"))
	}

	logger.Info("Verified redeem script and invoice of Reverse Swap " + reverseSwap.Id)

	err = server.database.CreateReverseSwap(reverseSwap)

	if err != nil {
		return nil, handleError(err)
	}

	if err := server.nursery.RegisterReverseSwap(reverseSwap); err != nil {
		return nil, handleError(err)
	}

	logger.Info("Created new Reverse Swap " + reverseSwap.Id + ": " + marshalJson(reverseSwap.Serialize()))

	rpcResponse := &boltzrpc.CreateReverseSwapResponse{
		Id:            reverseSwap.Id,
		LockupAddress: response.LockupAddress,
		Invoice:       &reverseSwap.Invoice,
	}

	if !returnImmediately && request.AcceptZeroConf {
		updates, stop := server.nursery.SwapUpdates(reverseSwap.Id)
		defer stop()

		for update := range updates {
			info := update.ReverseSwap
			if info.State == boltzrpc.SwapState_SUCCESSFUL {
				rpcResponse.ClaimTransactionId = &update.ReverseSwap.ClaimTransactionId
				rpcResponse.RoutingFeeMilliSat = update.ReverseSwap.RoutingFeeMsat
			}
			if info.State == boltzrpc.SwapState_ERROR || info.State == boltzrpc.SwapState_SERVER_ERROR {
				return nil, handleError(errors.New("reverse swap failed: " + info.Error))
			}
		}
	}

	return rpcResponse, nil
}

func (server *routedBoltzServer) CreateReverseSwap(ctx context.Context, request *boltzrpc.CreateReverseSwapRequest) (*boltzrpc.CreateReverseSwapResponse, error) {
	return server.createReverseSwap(ctx, false, request)
}

func (server *routedBoltzServer) CreateChainSwap(ctx context.Context, request *boltzrpc.CreateChainSwapRequest) (*boltzrpc.ChainSwapInfo, error) {
	return server.createChainSwap(ctx, false, request)
}

func (server *routedBoltzServer) createChainSwap(ctx context.Context, isAuto bool, request *boltzrpc.CreateChainSwapRequest) (*boltzrpc.ChainSwapInfo, error) {
	logger.Infof("Creating new chain swap")

	entityId := requireEntityId(ctx)

	claimPrivateKey, claimPub, err := newKeys()
	if err != nil {
		return nil, handleError(err)
	}

	refundPrivateKey, refundPub, err := newKeys()
	if err != nil {
		return nil, handleError(err)
	}

	pair := utils.ParsePair(request.Pair)

	chainPair, err := server.getChainPair(request.Pair)
	if err != nil {
		return nil, err
	}

	createChainSwap := boltz.ChainRequest{
		From:            pair.From,
		To:              pair.To,
		UserLockAmount:  request.Amount,
		PairHash:        chainPair.Hash,
		ClaimPublicKey:  claimPub.SerializeCompressed(),
		RefundPublicKey: refundPub.SerializeCompressed(),
		ReferralId:      referralId,
	}

	preimage, preimageHash, err := newPreimage()
	if err != nil {
		return nil, handleError(err)
	}

	logger.Info("Creating Chain Swap with preimage hash: " + hex.EncodeToString(preimageHash))

	createChainSwap.PreimageHash = preimageHash
	if request.Amount == 0 {
		if !request.GetExternalPay() {
			return nil, handleError(errors.New("cannot auto send if amount is 0"))
		}
	}

	externalPay := request.GetExternalPay()
	var fromWallet, toWallet onchain.Wallet
	if request.FromWalletId != nil {
		fromWallet, err = server.getWallet(ctx, onchain.WalletChecker{
			Id:       request.FromWalletId,
			Currency: pair.From,
		})
		if err != nil {
			return nil, handleError(err)
		}
	} else if !externalPay {
		return nil, handleError(errors.New("from wallet required if external pay is not specified"))
	}

	if request.ToWalletId != nil {
		toWallet, err = server.getWallet(ctx, onchain.WalletChecker{
			Id:       request.ToWalletId,
			Currency: pair.To,
		})
		if err != nil {
			return nil, handleError(err)
		}
	} else if request.ToAddress == nil {
		return nil, handleError(errors.New("to address or to wallet required"))
	}

	response, err := server.boltz.CreateChainSwap(createChainSwap)

	if err != nil {
		return nil, handleError(errors.New("boltz error: " + err.Error()))
	}

	chainSwap := database.ChainSwap{
		Id:                response.Id,
		Pair:              pair,
		State:             boltzrpc.SwapState_PENDING,
		Error:             "",
		Preimage:          preimage,
		IsAuto:            isAuto,
		AcceptZeroConf:    request.GetAcceptZeroConf(),
		ServiceFeePercent: utils.Percentage(chainPair.Fees.Percentage),
		EntityId:          entityId,
	}

	parseDetails := func(details *boltz.ChainSwapData, currency boltz.Currency) (*database.ChainSwapData, error) {
		swapData := &database.ChainSwapData{
			Id:                 response.Id,
			Currency:           currency,
			Amount:             details.Amount,
			TimeoutBlockHeight: details.TimeoutBlockHeight,
			Tree:               details.SwapTree.Deserialize(),
			LockupAddress:      details.LockupAddress,
		}
		if currency == pair.From {
			swapData.PrivateKey = refundPrivateKey
			swapData.Address = request.GetRefundAddress()
		} else {
			swapData.PrivateKey = claimPrivateKey
			swapData.Address = request.GetToAddress()
		}

		if swapData.Address != "" {
			if err := boltz.ValidateAddress(server.network, swapData.Address, currency); err != nil {
				return nil, err
			}
		}

		swapData.TheirPublicKey, err = btcec.ParsePubKey(details.ServerPublicKey)
		if err != nil {
			return nil, err
		}

		if currency == boltz.CurrencyLiquid {
			swapData.BlindingKey, _ = btcec.PrivKeyFromBytes(details.BlindingKey)
		}

		if err := swapData.InitTree(currency == pair.To); err != nil {
			return nil, err
		}

		if err := swapData.Tree.Check(boltz.ChainSwap, swapData.TimeoutBlockHeight, preimageHash); err != nil {
			return nil, err
		}

		if err := swapData.Tree.CheckAddress(details.LockupAddress, server.network, swapData.BlindingPubKey()); err != nil {
			return nil, err
		}

		return swapData, nil
	}

	chainSwap.ToData, err = parseDetails(response.ClaimDetails, pair.To)
	if err != nil {
		return nil, handleError(err)
	}
	if toWallet != nil {
		id := toWallet.GetWalletInfo().Id
		chainSwap.ToData.WalletId = &id
	}

	chainSwap.FromData, err = parseDetails(response.LockupDetails, pair.From)
	if err != nil {
		return nil, handleError(err)
	}
	if !externalPay {
		id := fromWallet.GetWalletInfo().Id
		chainSwap.FromData.WalletId = &id
	}

	logger.Info("Verified redeem script and address of chainSwap " + chainSwap.Id)

	err = server.database.CreateChainSwap(chainSwap)
	if err != nil {
		return nil, handleError(err)
	}

	logger.Infof("Created new chain swap %s: %s", chainSwap.Id, marshalJson(chainSwap.Serialize()))

	if !externalPay {
		from := chainSwap.FromData
		from.LockupTransactionId, err = server.sendToAddress(fromWallet, from.LockupAddress, from.Amount)
		if err != nil {
			if dbErr := server.database.UpdateChainSwapState(&chainSwap, boltzrpc.SwapState_ERROR, err.Error()); dbErr != nil {
				logger.Error(dbErr.Error())
			}
			return nil, handleError(err)
		}
	}

	if err := server.nursery.RegisterChainSwap(chainSwap); err != nil {
		return nil, handleError(err)
	}

	return serializeChainSwap(&chainSwap), nil
}

func (server *routedBoltzServer) importWallet(ctx context.Context, credentials *wallet.Credentials, password string) error {
	decryptWalletCredentials, err := server.decryptWalletCredentials(password)
	if err != nil {
		return errors.New("wrong password")
	}

	for _, existing := range decryptWalletCredentials {
		if existing.Mnemonic == credentials.Mnemonic && existing.Xpub == credentials.Xpub && existing.CoreDescriptor == credentials.CoreDescriptor {
			return fmt.Errorf("wallet %s has the same credentials", existing.Name)
		}
	}

	wallet, err := wallet.Login(credentials)
	if err != nil {
		return errors.New("could not login: " + err.Error())
	}
	if wallet.GetWalletInfo().Readonly {
		var subaccount *uint64
		subaccounts, err := wallet.GetSubaccounts(false)
		if err != nil {
			return err
		}
		if len(subaccounts) != 0 {
			subaccount = &subaccounts[0].Pointer
		}
		credentials.Subaccount, err = wallet.SetSubaccount(subaccount)
		if err != nil {
			return err
		}
	}

	decryptWalletCredentials = append(decryptWalletCredentials, credentials)
	if err := server.database.CreateWallet(&database.Wallet{Credentials: credentials}); err != nil {
		return err
	}
	if password != "" {
		if err := server.encryptWalletCredentials(password, decryptWalletCredentials); err != nil {
			return fmt.Errorf("could not encrypt credentials: %w", err)
		}
	}
	wallet.Id = credentials.Id

	server.onchain.AddWallet(wallet)
	return nil
}

func (server *routedBoltzServer) ImportWallet(ctx context.Context, request *boltzrpc.ImportWalletRequest) (*boltzrpc.Wallet, error) {
	if err := checkName(request.Params.Name); err != nil {
		return nil, handleError(err)
	}

	currency := utils.ParseCurrency(&request.Params.Currency)
	credentials := &wallet.Credentials{
		WalletInfo: onchain.WalletInfo{
			Name:     request.Params.Name,
			Currency: currency,
			EntityId: requireEntityId(ctx),
		},
		Mnemonic:       request.Credentials.GetMnemonic(),
		Xpub:           request.Credentials.GetXpub(),
		CoreDescriptor: request.Credentials.GetCoreDescriptor(),
		Subaccount:     request.Credentials.Subaccount,
	}

	if err := server.importWallet(ctx, credentials, request.Params.GetPassword()); err != nil {
		return nil, handleError(err)
	}
	return server.GetWallet(ctx, &boltzrpc.GetWalletRequest{Id: &credentials.Id})
}

func (server *routedBoltzServer) SetSubaccount(ctx context.Context, request *boltzrpc.SetSubaccountRequest) (*boltzrpc.Subaccount, error) {
	wallet, err := server.getOwnWallet(ctx, onchain.WalletChecker{Id: &request.WalletId})
	if err != nil {
		return nil, handleError(err)
	}

	subaccountNumber, err := wallet.SetSubaccount(request.Subaccount)
	if err != nil {
		return nil, handleError(err)
	}

	if err := server.database.SetWalletSubaccount(wallet.GetWalletInfo().Id, *subaccountNumber); err != nil {
		return nil, handleError(err)
	}

	subaccount, err := wallet.GetSubaccount(*subaccountNumber)
	if err != nil {
		return nil, handleError(err)
	}
	balance, err := wallet.GetBalance()
	if err != nil {
		return nil, handleError(err)
	}
	return serializewalletSubaccount(*subaccount, balance), nil
}

func (server *routedBoltzServer) GetSubaccounts(ctx context.Context, request *boltzrpc.GetSubaccountsRequest) (*boltzrpc.GetSubaccountsResponse, error) {
	wallet, err := server.getOwnWallet(ctx, onchain.WalletChecker{Id: &request.WalletId})
	if err != nil {
		return nil, handleError(err)
	}

	subaccounts, err := wallet.GetSubaccounts(true)
	if err != nil {
		return nil, handleError(err)
	}

	response := &boltzrpc.GetSubaccountsResponse{}
	for _, subaccount := range subaccounts {
		balance, err := wallet.GetSubaccountBalance(subaccount.Pointer)
		if err != nil {
			logger.Errorf("failed to get balance for subaccount %+v: %v", subaccount, err.Error())
		}
		response.Subaccounts = append(response.Subaccounts, serializewalletSubaccount(*subaccount, balance))
	}

	if subaccount, err := wallet.CurrentSubaccount(); err == nil {
		response.Current = &subaccount
	}
	return response, nil
}

func (server *routedBoltzServer) CreateWallet(ctx context.Context, request *boltzrpc.CreateWalletRequest) (*boltzrpc.CreateWalletResponse, error) {
	mnemonic, err := wallet.GenerateMnemonic()
	if err != nil {
		return nil, handleError(errors.New("could not generate new mnemonic: " + err.Error()))
	}

	created, err := server.ImportWallet(ctx, &boltzrpc.ImportWalletRequest{
		Params: request.Params,
		Credentials: &boltzrpc.WalletCredentials{
			Mnemonic: &mnemonic,
		},
	})
	if err != nil {
		return nil, handleError(err)
	}

	_, err = server.SetSubaccount(ctx, &boltzrpc.SetSubaccountRequest{
		WalletId: created.Id,
	})
	if err != nil {
		return nil, err
	}
	return &boltzrpc.CreateWalletResponse{
		Mnemonic: mnemonic,
		Wallet:   created,
	}, nil
}

func (server *routedBoltzServer) serializeWallet(wal onchain.Wallet) (*boltzrpc.Wallet, error) {
	info := wal.GetWalletInfo()
	result := &boltzrpc.Wallet{
		Id:       info.Id,
		Name:     info.Name,
		Currency: serializeCurrency(info.Currency),
		Readonly: info.Readonly,
		EntityId: info.EntityId,
	}
	balance, err := wal.GetBalance()
	if err != nil {
		if !errors.Is(err, wallet.ErrSubAccountNotSet) {
			return nil, handleError(fmt.Errorf("could not get balance for wallet %s: %w", info.Name, err))
		}
	} else {
		result.Balance = serializeWalletBalance(balance)
	}
	return result, nil
}

func (server *routedBoltzServer) GetWallet(ctx context.Context, request *boltzrpc.GetWalletRequest) (*boltzrpc.Wallet, error) {
	wallet, err := server.getWallet(ctx, onchain.WalletChecker{
		Id:            request.Id,
		Name:          request.Name,
		AllowReadonly: true,
	})
	if err != nil {
		return nil, handleError(err)
	}

	return server.serializeWallet(wallet)
}

func (server *routedBoltzServer) GetWallets(ctx context.Context, request *boltzrpc.GetWalletsRequest) (*boltzrpc.Wallets, error) {
	var response boltzrpc.Wallets
	checker := onchain.WalletChecker{
		Currency:      utils.ParseCurrency(request.Currency),
		AllowReadonly: request.GetIncludeReadonly(),
		EntityId:      macaroons.EntityIdFromContext(ctx),
	}
	for _, current := range server.onchain.GetWallets(checker) {
		wallet, err := server.serializeWallet(current)
		if err != nil {
			return nil, err
		}
		response.Wallets = append(response.Wallets, wallet)
	}
	return &response, nil
}

func (server *routedBoltzServer) getWallet(ctx context.Context, checker onchain.WalletChecker) (onchain.Wallet, error) {
	if checker.Id == nil {
		id := requireEntityId(ctx)
		checker.EntityId = &id
		if checker.Name == nil {
			return nil, status.Errorf(codes.InvalidArgument, "id or name required")
		}
	}
	return server.getAnyWallet(ctx, checker)
}

func (server *routedBoltzServer) getAnyWallet(ctx context.Context, checker onchain.WalletChecker) (onchain.Wallet, error) {
	if checker.EntityId == nil {
		checker.EntityId = macaroons.EntityIdFromContext(ctx)
	}
	found, err := server.onchain.GetAnyWallet(checker)
	if err != nil {
		return nil, status.Errorf(codes.NotFound, "wallet not found: %v", err)
	}
	return found, nil
}

func (server *routedBoltzServer) GetWalletCredentials(ctx context.Context, request *boltzrpc.GetWalletCredentialsRequest) (*boltzrpc.WalletCredentials, error) {
	wallet, err := server.getWallet(ctx, onchain.WalletChecker{Id: &request.Id})
	if err != nil {
		return nil, handleError(err)
	}
	info := wallet.GetWalletInfo()
	creds, err := server.database.GetWallet(request.Id)
	if err != nil {
		return nil, handleError(fmt.Errorf("could not read credentials for wallet %s: %w", info.Name, err))
	}
	if creds.NodePubkey != nil {
		return nil, handleError(errors.New("cant get credentials for node wallet"))
	}
	if creds.Encrypted() {
		creds.Credentials, err = creds.Decrypt(request.GetPassword())
		if err != nil {
			return nil, handleError(fmt.Errorf("invalid password: %w", err))
		}
	}

	return serializeWalletCredentials(creds.Credentials), err
}

func (server *routedBoltzServer) RemoveWallet(ctx context.Context, request *boltzrpc.RemoveWalletRequest) (*boltzrpc.RemoveWalletResponse, error) {
	wallet, err := server.getOwnWallet(ctx, onchain.WalletChecker{
		Id:            &request.Id,
		AllowReadonly: true,
	})
	if err != nil {
		return nil, handleError(err)
	}
	if server.swapper.WalletUsed(request.Id) {
		return nil, handleError(fmt.Errorf(
			"wallet %s is used in autoswap, configure a different wallet in autoswap before removing this wallet",
			wallet.GetWalletInfo().Name,
		))
	}
	if err := wallet.Remove(); err != nil {
		return nil, handleError(err)
	}
	id := wallet.GetWalletInfo().Id
	if err := server.database.DeleteWallet(id); err != nil {
		return nil, handleError(err)
	}
	server.onchain.RemoveWallet(id)

	logger.Debugf("Removed wallet %v", wallet)

	return &boltzrpc.RemoveWalletResponse{}, nil
}

func (server *routedBoltzServer) Stop(context.Context, *empty.Empty) (*empty.Empty, error) {
	server.nursery.Stop()
	logger.Debugf("Stopped nursery")
	server.stop <- true
	return &empty.Empty{}, nil
}

func (server *routedBoltzServer) decryptWalletCredentials(password string) (decrypted []*wallet.Credentials, err error) {
	credentials, err := server.database.QueryWalletCredentials()
	if err != nil {
		return nil, err
	}
	for _, creds := range credentials {
		if creds.Encrypted() {
			if creds, err = creds.Decrypt(password); err != nil {
				logger.Debugf("failed to decrypted wallet credentials: %s", err)
				return nil, status.Errorf(codes.InvalidArgument, "wrong password")
			}
		}
		decrypted = append(decrypted, creds)
	}
	return decrypted, nil
}

func (server *routedBoltzServer) encryptWalletCredentials(password string, credentials []*wallet.Credentials) (err error) {
	tx, err := server.database.BeginTx()
	if err != nil {
		return err
	}
	for _, creds := range credentials {
		if password != "" {
			if creds, err = creds.Encrypt(password); err != nil {
				return err
			}
		}
		if err := tx.UpdateWalletCredentials(creds); err != nil {
			return tx.Rollback(err)
		}
	}
	return tx.Commit()
}

func (server *routedBoltzServer) Unlock(_ context.Context, request *boltzrpc.UnlockRequest) (*empty.Empty, error) {
	return &empty.Empty{}, handleError(server.unlock(request.Password))
}

func (server *routedBoltzServer) VerifyWalletPassword(_ context.Context, request *boltzrpc.VerifyWalletPasswordRequest) (*boltzrpc.VerifyWalletPasswordResponse, error) {
	_, err := server.decryptWalletCredentials(request.Password)
	return &boltzrpc.VerifyWalletPasswordResponse{Correct: err == nil}, nil
}

func (server *routedBoltzServer) unlock(password string) error {
	if !server.locked {
		return errors.New("boltzd already unlocked!")
	}

	if server.lightning != nil {
		info, err := server.lightning.GetInfo()
		if err != nil {
			return fmt.Errorf("could not get info from lightning: %v", err)
		}
		walletInfo := onchain.WalletInfo{
			Name:     server.lightning.Name(),
			Currency: boltz.CurrencyBtc,
			Readonly: false,
			EntityId: database.DefaultEntityId,
		}
		nodeWallet, err := server.database.GetNodeWallet(info.Pubkey)
		if err != nil {
			err = server.database.CreateWallet(&database.Wallet{
				Credentials: &wallet.Credentials{
					WalletInfo: walletInfo,
				},
				NodePubkey: &info.Pubkey,
			})
			if err != nil {
				return fmt.Errorf("could not create wallet for lightning node: %w", err)
			}
			nodeWallet, err = server.database.GetNodeWallet(info.Pubkey)
			if err != nil {
				return fmt.Errorf("could not get node wallet form db: %s", err)
			}
		}
		walletInfo.Id = nodeWallet.Id
		server.lightning.SetupWallet(walletInfo)
		server.onchain.AddWallet(server.lightning)
	}

	credentials, err := server.decryptWalletCredentials(password)
	if err != nil {
		return err
	}

	server.syncing = true
	go func() {
		defer func() {
			server.syncing = false
		}()
		var wg sync.WaitGroup
		wg.Add(len(credentials))
		for _, creds := range credentials {
			creds := creds
			go func() {
				defer wg.Done()
				wallet, err := wallet.Login(creds)
				if err != nil {
					logger.Errorf("could not login to wallet: %v", err)
				} else {
					logger.Infof("logged into wallet: %v", wallet.GetWalletInfo())
					server.onchain.AddWallet(wallet)
				}
			}()
		}
		wg.Wait()

		if err := server.swapper.LoadConfig(); err != nil {
			logger.Warnf("Could not load autoswap config: %v", err)
		}
		server.nursery = &nursery.Nursery{}
		err = server.nursery.Init(
			server.network,
			server.lightning,
			server.onchain,
			server.boltz,
			server.database,
		)
		if err != nil {
			logger.Fatalf("could not start nursery: %v", err)
		}
<<<<<<< HEAD
	}()
=======
	}

	server.nursery = &nursery.Nursery{}
	err = server.nursery.Init(
		server.network,
		server.lightning,
		server.onchain,
		server.boltz,
		server.database,
	)
	if err != nil {
		return err
	}

	if err := server.swapper.LoadConfig(); err != nil {
		logger.Warnf("Could not load autoswap config: %v", err)
	}

>>>>>>> 866e4545
	server.locked = false

	return nil
}

func (server *routedBoltzServer) ChangeWalletPassword(_ context.Context, request *boltzrpc.ChangeWalletPasswordRequest) (*empty.Empty, error) {
	decrypted, err := server.decryptWalletCredentials(request.Old)
	if err != nil {
		return nil, handleError(err)
	}

	if err := server.encryptWalletCredentials(request.New, decrypted); err != nil {
		return nil, handleError(err)
	}
	return &empty.Empty{}, nil
}

var errLocked = status.Error(codes.FailedPrecondition, "boltzd is locked, use \"unlock\" to enable full RPC access")
var errSyncing = status.Error(codes.FailedPrecondition, "boltzd is syncing its wallets, please wait")

func (server *routedBoltzServer) requestAllowed(fullMethod string) error {
	if server.syncing {
		return handleError(errSyncing)
	}
	if server.locked && !strings.Contains(fullMethod, "Unlock") {
		return handleError(errLocked)
	}
	return nil
}

func (server *routedBoltzServer) UnaryServerInterceptor() grpc.UnaryServerInterceptor {
	return func(
		ctx context.Context,
		req interface{},
		info *grpc.UnaryServerInfo,
		handler grpc.UnaryHandler,
	) (interface{}, error) {
		if err := server.requestAllowed(info.FullMethod); err != nil {
			return nil, err
		}

		return handler(ctx, req)
	}
}

func (server *routedBoltzServer) StreamServerInterceptor() grpc.StreamServerInterceptor {
	return func(
		srv interface{},
		ss grpc.ServerStream,
		info *grpc.StreamServerInfo,
		handler grpc.StreamHandler,
	) error {
		if err := server.requestAllowed(info.FullMethod); err != nil {
			return err
		}

		return handler(srv, ss)
	}
}

func (server *routedBoltzServer) getOwnWallet(ctx context.Context, checker onchain.WalletChecker) (*wallet.Wallet, error) {
	existing, err := server.getWallet(ctx, checker)
	if err != nil {
		return nil, err
	}
	wallet, ok := existing.(*wallet.Wallet)
	if !ok {
		return nil, fmt.Errorf("wallet %s can not be modified", existing.GetWalletInfo().Name)
	}
	return wallet, nil
}

func findPair[T any](pair boltz.Pair, nested map[boltz.Currency]map[boltz.Currency]T) (*T, error) {
	from, hasPair := nested[pair.From]
	if !hasPair {
		return nil, fmt.Errorf("could not find pair from %v", pair)
	}
	result, hasPair := from[pair.To]
	if !hasPair {
		return nil, fmt.Errorf("could not find pair to %v", pair)
	}
	return &result, nil
}

func (server *routedBoltzServer) getSubmarinePair(request *boltzrpc.Pair) (*boltz.SubmarinePair, error) {
	pairsResponse, err := server.boltz.GetSubmarinePairs()
	if err != nil {
		return nil, handleError(err)
	}
	pair := utils.ParsePair(request)
	return findPair(pair, pairsResponse)
}

func (server *routedBoltzServer) getReversePair(request *boltzrpc.Pair) (*boltz.ReversePair, error) {
	pairsResponse, err := server.boltz.GetReversePairs()
	if err != nil {
		return nil, err
	}
	pair := utils.ParsePair(request)
	return findPair(pair, pairsResponse)
}

func (server *routedBoltzServer) getChainPair(request *boltzrpc.Pair) (*boltz.ChainPair, error) {
	pairsResponse, err := server.boltz.GetChainPairs()
	if err != nil {
		return nil, err
	}
	pair := utils.ParsePair(request)
	return findPair(pair, pairsResponse)
}

func (server *routedBoltzServer) GetPairs(context.Context, *empty.Empty) (*boltzrpc.GetPairsResponse, error) {
	response := &boltzrpc.GetPairsResponse{}

	submarinePairs, err := server.boltz.GetSubmarinePairs()
	if err != nil {
		return nil, err
	}

	for from, p := range submarinePairs {
		for to, pair := range p {
			if from != boltz.CurrencyRootstock {
				response.Submarine = append(response.Submarine, serializeSubmarinePair(boltz.Pair{
					From: from,
					To:   to,
				}, &pair))
			}
		}
	}

	reversePairs, err := server.boltz.GetReversePairs()
	if err != nil {
		return nil, err
	}

	for from, p := range reversePairs {
		for to, pair := range p {
			if to != boltz.CurrencyRootstock {
				response.Reverse = append(response.Reverse, serializeReversePair(boltz.Pair{
					From: from,
					To:   to,
				}, &pair))
			}
		}
	}

	chainPairs, err := server.boltz.GetChainPairs()
	if err != nil {
		return nil, err
	}

	for from, p := range chainPairs {
		for to, pair := range p {
			if from != boltz.CurrencyRootstock && to != boltz.CurrencyRootstock {
				response.Chain = append(response.Chain, serializeChainPair(boltz.Pair{
					From: from,
					To:   to,
				}, &pair))
			}
		}
	}

	return response, nil

}

func isAdmin(ctx context.Context) bool {
	id := macaroons.EntityIdFromContext(ctx)
	return id == nil || *id == database.DefaultEntityId
}

func (server *routedBoltzServer) BakeMacaroon(ctx context.Context, request *boltzrpc.BakeMacaroonRequest) (*boltzrpc.BakeMacaroonResponse, error) {

	if !isAdmin(ctx) {
		return nil, handleError(errors.New("only admin can bake macaroons"))
	}

	if request.EntityId != nil {
		_, err := server.database.GetEntity(request.GetEntityId())
		if err != nil {
			return nil, handleError(fmt.Errorf("could not find entity %d: %w", request.EntityId, err))
		}
	}

	permissions := macaroons.GetPermissions(request.EntityId != nil, request.Permissions)
	mac, err := server.macaroon.NewMacaroon(request.EntityId, permissions...)
	if err != nil {
		return nil, handleError(err)
	}
	macBytes, err := mac.M().MarshalBinary()
	if err != nil {
		return nil, handleError(err)
	}
	return &boltzrpc.BakeMacaroonResponse{
		Macaroon: hex.EncodeToString(macBytes),
	}, nil
}

func (server *routedBoltzServer) CreateEntity(ctx context.Context, request *boltzrpc.CreateEntityRequest) (*boltzrpc.Entity, error) {
	entity := &database.Entity{Name: request.Name}

	if err := server.database.CreateEntity(entity); err != nil {
		return nil, handleError(err)
	}

	return serializeEntity(entity), nil
}

func (server *routedBoltzServer) GetEntity(ctx context.Context, request *boltzrpc.GetEntityRequest) (*boltzrpc.Entity, error) {
	entity, err := server.database.GetEntityByName(request.Name)
	if err != nil {
		return nil, handleError(err)
	}

	return serializeEntity(entity), nil
}

func (server *routedBoltzServer) ListEntities(ctx context.Context, request *boltzrpc.ListEntitiesRequest) (*boltzrpc.ListEntitiesResponse, error) {
	entities, err := server.database.QueryEntities()
	if err != nil {
		return nil, handleError(err)
	}

	response := &boltzrpc.ListEntitiesResponse{}
	for _, entity := range entities {
		response.Entities = append(response.Entities, serializeEntity(entity))
	}

	return response, nil
}

func (server *routedBoltzServer) getPairs(pairId boltz.Pair) (*boltzrpc.Fees, *boltzrpc.Limits, error) {
	pairsResponse, err := server.boltz.GetPairs()

	if err != nil {
		return nil, nil, err
	}

	pair, hasPair := pairsResponse.Pairs[pairId.String()]

	if !hasPair {
		return nil, nil, fmt.Errorf("could not find pair with id %s", pairId)
	}

	minerFees := pair.Fees.MinerFees.BaseAsset

	return &boltzrpc.Fees{
			Percentage: pair.Fees.Percentage,
			Miner: &boltzrpc.MinerFees{
				Normal:  uint32(minerFees.Normal),
				Reverse: uint32(minerFees.Reverse.Lockup + minerFees.Reverse.Claim),
			},
		}, &boltzrpc.Limits{
			Minimal: pair.Limits.Minimal,
			Maximal: pair.Limits.Maximal,
		}, nil
}

func (server *routedBoltzServer) sendToAddress(wallet onchain.Wallet, address string, amount uint64) (string, error) {
	// TODO: custom block target?
	feeSatPerVbyte, err := server.onchain.EstimateFee(wallet.GetWalletInfo().Currency, 2)
	if err != nil {
		return "", err
	}
	logger.Infof("Using fee of %f sat/vbyte", feeSatPerVbyte)
	return wallet.SendToAddress(address, amount, feeSatPerVbyte)
}

func calculateDepositLimit(limit uint64, fees *boltzrpc.Fees, isMin bool) uint64 {
	effectiveRate := 1 + float64(fees.Percentage)/100
	limitFloat := float64(limit) * effectiveRate

	if isMin {
		// Add two more sats as safety buffer
		limitFloat = math.Ceil(limitFloat) + 2
	} else {
		limitFloat = math.Floor(limitFloat)
	}

	return uint64(limitFloat) + uint64(fees.Miner.Normal)
}

func newKeys() (*btcec.PrivateKey, *btcec.PublicKey, error) {
	privateKey, err := btcec.NewPrivateKey()

	if err != nil {
		return nil, nil, err
	}

	publicKey := privateKey.PubKey()

	return privateKey, publicKey, err
}

func newPreimage() ([]byte, []byte, error) {
	preimage := make([]byte, 32)
	_, err := rand.Read(preimage)

	if err != nil {
		return nil, nil, err
	}

	preimageHash := sha256.Sum256(preimage)

	return preimage, preimageHash[:], nil
}

func marshalJson(data interface{}) string {
	marshalled, _ := json.MarshalIndent(data, "", "  ")
	return string(marshalled)
}

func checkName(name string) error {
	if matched, err := regexp.MatchString("[^a-zA-Z\\d]", name); matched || err != nil {
		return errors.New("wallet name must only contain alphabetic characters and numbers")
	}
	return nil
}<|MERGE_RESOLUTION|>--- conflicted
+++ resolved
@@ -1477,9 +1477,6 @@
 		}
 		wg.Wait()
 
-		if err := server.swapper.LoadConfig(); err != nil {
-			logger.Warnf("Could not load autoswap config: %v", err)
-		}
 		server.nursery = &nursery.Nursery{}
 		err = server.nursery.Init(
 			server.network,
@@ -1491,28 +1488,11 @@
 		if err != nil {
 			logger.Fatalf("could not start nursery: %v", err)
 		}
-<<<<<<< HEAD
+
+		if err := server.swapper.LoadConfig(); err != nil {
+			logger.Warnf("Could not load autoswap config: %v", err)
+		}
 	}()
-=======
-	}
-
-	server.nursery = &nursery.Nursery{}
-	err = server.nursery.Init(
-		server.network,
-		server.lightning,
-		server.onchain,
-		server.boltz,
-		server.database,
-	)
-	if err != nil {
-		return err
-	}
-
-	if err := server.swapper.LoadConfig(); err != nil {
-		logger.Warnf("Could not load autoswap config: %v", err)
-	}
-
->>>>>>> 866e4545
 	server.locked = false
 
 	return nil
