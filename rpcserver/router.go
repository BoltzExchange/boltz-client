--- conflicted
+++ resolved
@@ -333,12 +333,6 @@
 
 	for _, swap := range refundableSwaps {
 		if swap.Id == request.Id {
-<<<<<<< HEAD
-			if err := server.database.SetSwapRefundRefundAddress(swap, request.Address); err != nil {
-				return nil, handleError(err)
-			}
-=======
->>>>>>> 798ed3ef
 			currency = swap.Pair.From
 			setAddress = func(address string) error {
 				return server.database.SetSwapRefundAddress(swap, address)
