package nursery

import (
	"fmt"
	"github.com/BoltzExchange/boltz-client/boltz"
	"github.com/BoltzExchange/boltz-client/database"
	"github.com/BoltzExchange/boltz-client/logger"
	"github.com/BoltzExchange/boltz-client/onchain"
	"github.com/BoltzExchange/boltz-client/utils"
)

func (nursery *Nursery) startBlockListener(currency boltz.Currency) *utils.ChannelForwarder[*onchain.BlockEpoch] {
	blockNotifier := nursery.registerBlockListener(currency)

	nursery.waitGroup.Add(1)
	go func() {
		defer nursery.waitGroup.Done()
		for newBlock := range blockNotifier.Get() {
			swaps, chainSwaps, err := nursery.database.QueryAllRefundableSwaps(currency, newBlock.Height)
			if err != nil {
				logger.Error("Could not query refundable Swaps: " + err.Error())
				continue
			}

			if len(swaps) > 0 || len(chainSwaps) > 0 {
				logger.Infof("Found %d Swaps to refund at height %d", len(swaps)+len(chainSwaps), newBlock.Height)

				if err := nursery.RefundSwaps(currency, swaps, chainSwaps); err != nil {
					logger.Error("Could not refund Swaps: " + err.Error())
				}
			}
		}
	}()

	return blockNotifier
}

func (nursery *Nursery) RefundSwaps(currency boltz.Currency, swaps []*database.Swap, chainSwaps []*database.ChainSwap) error {
	var outputs []*Output

<<<<<<< HEAD
	for i := range swaps {
		outputs = append(outputs, nursery.getRefundOutput(swaps[i]))
	}
	for i := range chainSwaps {
		outputs = append(outputs, nursery.getChainSwapRefundOutput(chainSwaps[i]))
=======
	for _, swap := range swaps {
		outputs = append(outputs, nursery.getRefundOutput(swap))
	}
	for _, swap := range chainSwaps {
		outputs = append(outputs, nursery.getChainSwapRefundOutput(swap))
>>>>>>> 798ed3ef
	}

	height, err := nursery.onchain.GetBlockHeight(currency)
	if err != nil {
		return fmt.Errorf("could not get block height: %w", err)
	}
	for _, output := range outputs {
		output.Cooperative = output.TimeoutBlockHeight > height
	}

	if len(outputs) == 0 {
		logger.Info("Did not find any outputs to refund")
		return nil
	}
	return nursery.createTransaction(currency, outputs)
}<|MERGE_RESOLUTION|>--- conflicted
+++ resolved
@@ -38,19 +38,11 @@
 func (nursery *Nursery) RefundSwaps(currency boltz.Currency, swaps []*database.Swap, chainSwaps []*database.ChainSwap) error {
 	var outputs []*Output
 
-<<<<<<< HEAD
-	for i := range swaps {
-		outputs = append(outputs, nursery.getRefundOutput(swaps[i]))
-	}
-	for i := range chainSwaps {
-		outputs = append(outputs, nursery.getChainSwapRefundOutput(chainSwaps[i]))
-=======
 	for _, swap := range swaps {
 		outputs = append(outputs, nursery.getRefundOutput(swap))
 	}
 	for _, swap := range chainSwaps {
 		outputs = append(outputs, nursery.getChainSwapRefundOutput(swap))
->>>>>>> 798ed3ef
 	}
 
 	height, err := nursery.onchain.GetBlockHeight(currency)
