package main

import (
	"errors"
	"fmt"
	"github.com/BoltzExchange/boltz-client/boltzrpc"
	"github.com/BoltzExchange/boltz-client/utils"
	"os"
	"regexp"
	"strconv"
	"time"

	"github.com/AlecAivazis/survey/v2"
	"github.com/urfave/cli/v2"
	"golang.org/x/exp/constraints"
	"google.golang.org/protobuf/encoding/protojson"
	"google.golang.org/protobuf/proto"
)

func prompt(message string) bool {
	confirm := &survey.Confirm{
		Message: message,
	}

	var answer bool
	err := survey.AskOne(confirm, &answer)

	if err != nil {
		fmt.Println("Could not read input: " + err.Error())
		os.Exit(1)
	}
	return answer
}

func printJson(resp proto.Message) {
	jsonMarshaler := &protojson.MarshalOptions{
		Indent:          "  ",
		EmitUnpopulated: true,
	}

	fmt.Println(jsonMarshaler.Format(resp))
}

func liquidAccountType(accountType string) string {
	switch accountType {
	case "p2sh-p2wpkh":
		return "Legacy SegWit"
	case "p2wpkh":
		return "SegWit"
	}
	return accountType
}

func parseDate(timestamp int64) string {
	return time.Unix(timestamp, 0).Format(time.RFC3339)
}

func optionalInt[V constraints.Integer](value *V) string {
	if value == nil {
		return ""
	}
	return strconv.Itoa(int(*value))
}

func parseUint64(value string, name string) uint64 {
	parsed, err := strconv.ParseUint(value, 10, 64)

	if err != nil {
		fmt.Println("Could not parse " + name + ": " + err.Error())
		os.Exit(1)
	}

	return parsed
}

func requireNArgs(n int, action cli.ActionFunc) cli.ActionFunc {
	return func(ctx *cli.Context) error {
		if ctx.NArg() < n {
			return cli.ShowSubcommandHelp(ctx)
		}
		return action(ctx)
	}
}

func checkName(name string) error {
	if matched, err := regexp.MatchString("[^a-zA-Z\\d]", name); matched || err != nil {
		return errors.New("wallet name must only contain alphabetic characters and numbers")
	}
	return nil
}
func printFees(fees *boltzrpc.SwapFees) {
	fmt.Println("The fees for this service are:")
<<<<<<< HEAD
	fmt.Printf("  - Service fee: %.1f%%\n", fees.Percentage)
	fmt.Printf("  - Miner fee: %s\n", utils.Satoshis(fees.MinerFees))
	fmt.Printf("Total: %s\n", utils.Satoshis(utils.CalculateFeeEstimate(fees, 0)))
=======
	fmt.Printf("  - Service fee: %s%%\n", fmt.Sprint(info.Fees.Percentage))
	fmt.Printf("  - Miner fee: %s\n", utils.Satoshis(info.Fees.MinerFees))
>>>>>>> b1ba171c
	fmt.Println()
}

func printDeposit(amount uint64, address string, hours float32, blockHeight uint64, limits *boltzrpc.Limits) {
	var amountString string
	if amount == 0 {
		amountString = fmt.Sprintf("between %d and %d satoshis", limits.Minimal, limits.Maximal)
	} else {
		amountString = utils.Satoshis(amount)
	}

	fmt.Printf("Please deposit %s into %s in the next ~%.1f hours (block height %d)\n",
		amountString, address, hours, blockHeight)
}<|MERGE_RESOLUTION|>--- conflicted
+++ resolved
@@ -90,14 +90,9 @@
 }
 func printFees(fees *boltzrpc.SwapFees) {
 	fmt.Println("The fees for this service are:")
-<<<<<<< HEAD
-	fmt.Printf("  - Service fee: %.1f%%\n", fees.Percentage)
+	fmt.Printf("  - Service fee: %s%%\n", fmt.Sprint(fees.Percentage))
 	fmt.Printf("  - Miner fee: %s\n", utils.Satoshis(fees.MinerFees))
 	fmt.Printf("Total: %s\n", utils.Satoshis(utils.CalculateFeeEstimate(fees, 0)))
-=======
-	fmt.Printf("  - Service fee: %s%%\n", fmt.Sprint(info.Fees.Percentage))
-	fmt.Printf("  - Miner fee: %s\n", utils.Satoshis(info.Fees.MinerFees))
->>>>>>> b1ba171c
 	fmt.Println()
 }
 
