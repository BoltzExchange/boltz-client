package wallet

/*
#cgo CFLAGS: -I${SRCDIR}/include/
#include "gdk.h"
#include <stdlib.h>
#include <stdio.h>

extern void go_notification_handler(GA_json* details);

void notification_handler(void* context, GA_json* details) {
	go_notification_handler(details);
}
*/
import "C"
import (
	"encoding/json"
	"errors"
	"fmt"
	"github.com/btcsuite/btcd/wire"
	"github.com/mitchellh/mapstructure"
	"slices"
	"strings"
	"sync"
	"unsafe"

	"github.com/BoltzExchange/boltz-client/logger"
	"github.com/BoltzExchange/boltz-client/onchain"

	"github.com/BoltzExchange/boltz-client/boltz"
)

const MinFeeRate = 0.01

var ErrSubAccountNotSet = errors.New("subaccount not set")

type AuthHandler = *C.struct_GA_auth_handler
type Json = *C.GA_json
type Session = *C.struct_GA_session

type Credentials struct {
	onchain.WalletInfo
	Mnemonic       string  `json:"mnemonic"`
	Subaccount     *uint64 `json:"subaccount"`
	Xpub           string  `json:"xpub"`
	CoreDescriptor string  `json:"core_descriptor"`
	Salt           string
}

func (c *Credentials) Encrypted() bool {
	return c.Salt != ""
}

func (c *Credentials) Decrypt(password string) (*Credentials, error) {
	if !c.Encrypted() {
		return nil, errors.New("credentials are not encrypted")
	}
	decrypted := *c
	var err error

	if decrypted.Xpub != "" {
		decrypted.Xpub, err = decrypt(decrypted.Xpub, password, decrypted.Salt)
	} else if decrypted.CoreDescriptor != "" {
		decrypted.CoreDescriptor, err = decrypt(decrypted.CoreDescriptor, password, decrypted.Salt)
	} else if decrypted.Mnemonic != "" {
		decrypted.Mnemonic, err = decrypt(decrypted.Mnemonic, password, decrypted.Salt)
	}
	decrypted.Salt = ""
	return &decrypted, err
}

func (c *Credentials) Encrypt(password string) (*Credentials, error) {
	if c.Encrypted() {
		return nil, errors.New("credentails are already encrypted")
	}
	var err error

	encrypted := *c
	encrypted.Salt, err = generateSalt()
	if err != nil {
		return nil, fmt.Errorf("could not generate new salt: %w", err)
	}

	if encrypted.Xpub != "" {
		encrypted.Xpub, err = encrypt(encrypted.Xpub, password, encrypted.Salt)
	} else if encrypted.CoreDescriptor != "" {
		encrypted.CoreDescriptor, err = encrypt(encrypted.CoreDescriptor, password, encrypted.Salt)
	} else if encrypted.Mnemonic != "" {
		encrypted.Mnemonic, err = encrypt(encrypted.Mnemonic, password, encrypted.Salt)
	}
	return &encrypted, err
}

type Subaccount struct {
	Pointer         uint64   `json:"pointer"`
	Name            string   `json:"name"`
	Type            string   `json:"type"`
	Used            bool     `json:"bip44_discovered"`
	CoreDescriptors []string `json:"core_descriptors"`
}

type Wallet struct {
	onchain.WalletInfo
	subaccount     *uint64
	session        Session
	connected      bool
	syncedAccounts []uint64
	txProvider     onchain.TxProvider
}

type Config struct {
	DataDir  string
	Network  *boltz.Network
	Debug    bool
	Electrum onchain.ElectrumConfig
}

var config *Config

type syncListener struct {
	accounts []uint64
	done     chan bool
}

var syncListeners []*syncListener
var syncListenersLock = sync.Mutex{}

func toErr(ret C.int) error {
	if ret == C.GA_OK {
		return nil
	}
	var output Json
	if C.GA_get_thread_error_details(&output) != C.GA_OK {
		return errors.New("failed to get error details")
	}
	var result struct {
		Details string `json:"details"`
	}
	if err := parseJson(output, &result); err != nil {
		return err
	}
	return fmt.Errorf("failed with code %v: %v", ret, result.Details)
}

func toJson(data any) (result Json, free func()) {
	bytes, err := json.Marshal(data)
	if err != nil {
		logger.Error("failed to convert json: " + err.Error())
		return nil, nil
	}
	cStr := C.CString(string(bytes))
	defer C.free(unsafe.Pointer(cStr))
	ret := C.GA_convert_string_to_json(cStr, &result)
	if ret != C.GA_OK {
		logger.Error("failed to convert json: " + string(bytes))
	}
	return result, func() { freeJson(result) }
}

func freeJson(json Json) {
	if err := toErr(C.GA_destroy_json(json)); err != nil {
		logger.Error("failed to free json: " + err.Error())
	}
}

func parseJson[V any](output Json, value *V) error {
	cStr := C.CString("")
	defer C.free(unsafe.Pointer(cStr))
	if C.GA_convert_json_to_string(output, &cStr) != C.GA_OK {
		return errors.New("failed to convert json to string")
	}
	freeJson(output)
	return json.Unmarshal([]byte(C.GoString(cStr)), value)
}

func withOutput[V any](ret C.int, output Json, value *V) error {
	err := toErr(ret)
	if err != nil {
		return err
	}
	return parseJson(output, value)
}

func withAuthHandler[R any](ret C.int, handler AuthHandler, result *R) (err error) {
	//defer C.GA_destroy_auth_handler(handler)
	var output Json

	if err := toErr(ret); err != nil {
		return err
	}
	var handlerStatus struct {
		Status       string         `json:"status"`
		Result       R              `json:"result"`
		Action       string         `json:"action"`
		Error        string         `json:"error"`
		RequiredData map[string]any `json:"required_data"`
	}
	if err := withOutput(C.GA_auth_handler_get_status(handler, &output), output, &handlerStatus); err != nil {
		return err
	}

	if handlerStatus.Status == "error" {
		return errors.New(handlerStatus.Error)
	} else if handlerStatus.Status == "resolve_code" {
		return errors.New("resolve code not implemented")
	}
	if result != nil {
		*result = handlerStatus.Result
	}
	return nil
}

func Initialized() bool {
	return config != nil
}

func Init(walletConfig Config) error {

	if config != nil {
		return errors.New("already initialized")
	}
	walletConfig.DataDir += "/wallet"
	params := map[string]any{
		"datadir":   walletConfig.DataDir,
		"log_level": "error",
	}
	if walletConfig.Debug {
		params["log_level"] = "debug"
	}
	paramsJson, free := toJson(params)
	defer free()
	if err := toErr(C.GA_init(paramsJson)); err != nil {
		return err
	}
	config = &walletConfig

	registerHandler(subaccountNotification, func(data map[string]any) {
		var parsed struct {
			Pointer   uint64
			EventType string `mapstructure:"event_type"`
		}
		if err := mapstructure.Decode(data, &parsed); err != nil {
			logger.Errorf("Could not parse subaccount notification: %v", data)
			return
		}
		if parsed.EventType == "synced" {
			syncListenersLock.Lock()
			for i, listener := range syncListeners {
				if slices.Contains(listener.accounts, parsed.Pointer) {
					listener.accounts = slices.DeleteFunc(listener.accounts, func(u uint64) bool {
						return u == parsed.Pointer
					})
					if len(listener.accounts) == 0 {
						listener.done <- true
						syncListeners = slices.Delete(syncListeners, i, i)
					}
				}
			}
			syncListenersLock.Unlock()
		}
	})

	return nil
}

func (wallet *Wallet) EncryptCredentials(mnemonic string, pin string) (map[string]any, error) {
	encrypt := map[string]any{
		"pin": pin,
		"plaintext": map[string]any{
			"mnemonic": mnemonic,
		},
	}
	credentialsJson, free := toJson(encrypt)
	defer free()
	var encrypted struct {
		PinData map[string]any `json:"pin_data"`
	}
	var handler AuthHandler
	if err := withAuthHandler(C.GA_encrypt_with_pin(wallet.session, credentialsJson, &handler), handler, &encrypted); err != nil {
		return nil, err
	}
	return encrypted.PinData, nil
}

func (wallet *Wallet) Connect() error {
	if wallet.connected {
		return nil
	}

	if err := toErr(C.GA_create_session(&wallet.session)); err != nil {
		return err
	}

	if err := toErr(C.GA_set_notification_handler(wallet.session, C.GA_notification_handler(C.notification_handler), nil)); err != nil {
		return err
	}

<<<<<<< HEAD
	params := make(map[string]any)
	var electrum onchain.ElectrumOptions
=======
	params := map[string]any{
		// gdk uses sat/kVB
		"min_fee_rate": MinFeeRate * 1000,
	}
>>>>>>> 21ace7f5
	if wallet.Currency == boltz.CurrencyBtc {
		electrum = config.Electrum.Btc
		if config.Network == boltz.MainNet {
			params["name"] = "electrum-mainnet"
		} else if config.Network == boltz.TestNet {
			params["name"] = "electrum-testnet"
		} else if config.Network == boltz.Regtest {
			params["name"] = "electrum-localtest"
		} else {
			return errors.New("unknown network")
		}
	} else if wallet.Currency == boltz.CurrencyLiquid {
		electrum = config.Electrum.Liquid
		if config.Network == boltz.MainNet {
			params["name"] = "electrum-liquid"
		} else if config.Network == boltz.TestNet {
			params["name"] = "electrum-testnet-liquid"
		} else if config.Network == boltz.Regtest {
			params["name"] = "electrum-localtest-liquid"
		} else {
			return errors.New("unknown network")
		}
	} else {
		return errors.New("unknown currency")
	}
	if electrum.Url != "" {
		params["electrum_url"] = electrum.Url
		params["electrum_tls"] = electrum.SSL
	}
	paramsJson, free := toJson(params)
	defer free()

	if err := toErr(C.GA_connect(wallet.session, paramsJson)); err != nil {
		return err
	}

	wallet.connected = true

	return nil
}

func (wallet *Wallet) GetSubaccounts(refresh bool) ([]*Subaccount, error) {
	details, free := toJson(map[string]any{"refresh": refresh})
	defer free()
	var handler AuthHandler
	var result struct {
		Subaccounts []*Subaccount `json:"subaccounts"`
	}

	err := withAuthHandler(C.GA_get_subaccounts(wallet.session, details, &handler), handler, &result)
	if err != nil {
		return nil, err
	}

	var newAccounts []uint64
	for _, account := range result.Subaccounts {
		if !slices.Contains(wallet.syncedAccounts, account.Pointer) {
			newAccounts = append(newAccounts, account.Pointer)
			wallet.syncedAccounts = append(wallet.syncedAccounts, account.Pointer)
		}
	}
	if len(newAccounts) > 0 {
		done := make(chan bool)
		syncListenersLock.Lock()
		syncListeners = append(syncListeners, &syncListener{
			done:     done,
			accounts: newAccounts,
		})
		syncListenersLock.Unlock()
		<-done
	}
	return result.Subaccounts, nil
}

func (wallet *Wallet) SetSubaccount(subaccount *uint64) (*uint64, error) {
	accounts, err := wallet.GetSubaccounts(false)
	if err != nil {
		return nil, err
	}
	var handler AuthHandler
	if subaccount == nil {
		accType := "p2wpkh"
		for _, account := range accounts {
			if account.Type == accType && !account.Used {
				subaccount = &account.Pointer
			}
		}
		if subaccount == nil {
			details, free := toJson(map[string]any{"name": "boltzd", "type": accType})
			defer free()
			var result struct {
				Pointer uint64 `json:"pointer"`
			}
			err := withAuthHandler(C.GA_create_subaccount(wallet.session, details, &handler), handler, &result)
			if err != nil {
				return nil, err
			}

			subaccount = &result.Pointer
		}
	} else {
		var result any
		err := withAuthHandler(C.GA_get_subaccount(wallet.session, C.uint32_t(*subaccount), &handler), handler, &result)
		if err != nil {
			return nil, err
		}
	}
	logger.Debugf("Setting subaccount to %v", *subaccount)
	wallet.subaccount = subaccount
	return subaccount, err
}

func (wallet *Wallet) GetSubaccount(pointer uint64) (*Subaccount, error) {
	var result Subaccount
	var handler AuthHandler
	err := withAuthHandler(C.GA_get_subaccount(wallet.session, C.uint32_t(pointer), &handler), handler, &result)
	if err != nil {
		return nil, err
	}
	return &result, nil
}

func (wallet *Wallet) CurrentSubaccount() (uint64, error) {
	if wallet.subaccount == nil {
		return 0, ErrSubAccountNotSet
	}
	return *wallet.subaccount, nil
}

func Login(credentials *Credentials) (*Wallet, error) {
	if credentials.Encrypted() {
		return nil, errors.New("credentials are encrypted")
	}
	wallet := &Wallet{WalletInfo: credentials.WalletInfo}
	login := make(map[string]any)

	if credentials.Mnemonic != "" {
		login["mnemonic"] = credentials.Mnemonic
		wallet.Readonly = false
	} else if credentials.Xpub != "" {
		if credentials.Currency == boltz.CurrencyLiquid {
			return nil, errors.New("xpub not supported for liquid")
		}
		login["slip132_extended_pubkeys"] = []string{credentials.Xpub}
		wallet.Readonly = true
	} else if credentials.CoreDescriptor != "" {
		login["core_descriptors"] = []string{credentials.CoreDescriptor}
		wallet.Readonly = true
	} else {
		return nil, errors.New("no login found in credentials")
	}

	if err := wallet.Connect(); err != nil {
		return nil, err
	}

	loginJson, freeLogin := toJson(login)
	defer freeLogin()
	hwDevice, freeDevice := toJson(nil)
	defer freeDevice()

	var handler AuthHandler
	var result any
	if err := withAuthHandler(C.GA_login_user(wallet.session, hwDevice, loginJson, &handler), handler, &result); err != nil {
		if strings.Contains(err.Error(), "checksum") {
			return nil, errors.New("invalid xpub")
		}
		return nil, err
	}
	logger.Debugf("Logged in: %v", result)

	_, err := wallet.GetSubaccounts(false)
	if err != nil {
		return nil, err
	}

	if credentials.Subaccount != nil {
		if _, err := wallet.SetSubaccount(credentials.Subaccount); err != nil {
			logger.Warnf("Failed to set subaccount for wallet %s, Resyncing subaccounts", credentials.Name)
			if _, err := wallet.GetSubaccounts(true); err != nil {
				return nil, err
			}
			if _, err := wallet.SetSubaccount(credentials.Subaccount); err != nil {
				subaccount, err := wallet.SetSubaccount(nil)
				if err != nil {
					logger.Errorf("Failed to set existing and new subaccount for wallet %s: %v", credentials.Name, err)
					return nil, err
				}
				if *subaccount != *credentials.Subaccount {
					logger.Infof("Subaccount %d was not found, using new subaccount %d", *credentials.Subaccount, *subaccount)
				}
			}
		}
	}

	return wallet, nil
}

func GenerateMnemonic() (string, error) {
	mnemonic := C.CString("")
	defer C.free(unsafe.Pointer(mnemonic))
	if err := toErr(C.GA_generate_mnemonic_12(&mnemonic)); err != nil {
		return "", errors.New("failed to generate mnemonic: " + err.Error())
	}
	return C.GoString(mnemonic), nil
}

func (wallet *Wallet) SetTxProvider(txProvider onchain.TxProvider) {
	wallet.txProvider = txProvider
}

func (wallet *Wallet) Disconnect() error {
	if !wallet.connected {
		return nil
	}

	if err := toErr(C.GA_destroy_session(wallet.session)); err != nil {
		return err
	}
	wallet.connected = false
	wallet.session = nil

	return nil
}

func (wallet *Wallet) NewAddress() (string, error) {
	if wallet.subaccount == nil {
		return "", ErrSubAccountNotSet
	}
	params, free := toJson(map[string]any{
		"subaccount": *wallet.subaccount,
	})
	defer free()
	var handler AuthHandler
	var details struct {
		Address string `json:"address"`
	}
	err := withAuthHandler(C.GA_get_receive_address(wallet.session, params, &handler), handler, &details)
	if err != nil {
		return "", err
	}
	return details.Address, nil
}

func (wallet *Wallet) getSubaccountBalance(subaccount uint64, includeUnconfirmed bool) (uint64, error) {

	details := map[string]any{"subaccount": subaccount}
	if includeUnconfirmed {
		details["num_confs"] = 0
	} else {
		details["num_confs"] = 1
	}
	detailsJson, free := toJson(details)
	defer free()

	var handler AuthHandler
	var balances map[string]uint64
	err := withAuthHandler(C.GA_get_balance(wallet.session, detailsJson, &handler), handler, &balances)
	if err != nil {
		return 0, err
	}
	var sum uint64
	for _, balance := range balances {
		sum += balance
	}

	return sum, nil
}

func (wallet *Wallet) GetSubaccountBalance(subaccount uint64) (*onchain.Balance, error) {
	total, err := wallet.getSubaccountBalance(subaccount, true)
	if err != nil {
		return nil, err
	}
	confirmed, err := wallet.getSubaccountBalance(subaccount, false)
	if err != nil {
		return nil, err
	}
	return &onchain.Balance{
		Total:       total,
		Confirmed:   confirmed,
		Unconfirmed: total - confirmed,
	}, nil
}

func (wallet *Wallet) GetBalance() (*onchain.Balance, error) {
	if wallet.subaccount == nil {
		return nil, ErrSubAccountNotSet
	}
	return wallet.GetSubaccountBalance(*wallet.subaccount)
}

func (wallet *Wallet) SendToAddress(address string, amount uint64, satPerVbyte float64) (string, error) {
	if wallet.Readonly {
		return "", errors.New("wallet is readonly")
	}
	if wallet.subaccount == nil {
		return "", ErrSubAccountNotSet
	}
	params, free := toJson(map[string]any{
		"subaccount": *wallet.subaccount,
		"num_confs":  0,
	})
	defer free()
	var handler AuthHandler

	var outputs struct {
		Unspent map[string][]map[string]any `json:"unspent_outputs"`
	}
	if err := withAuthHandler(C.GA_get_unspent_outputs(wallet.session, params, &handler), handler, &outputs); err != nil {
		return "", err
	}

	// Disable RBF
	for _, outputs := range outputs.Unspent {
		for _, output := range outputs {
			output["sequence"] = wire.MaxTxInSequenceNum - 1
		}
	}

	asset := ""
	if wallet.Currency == boltz.CurrencyLiquid {
		asset = config.Network.Liquid.AssetID
	}

	transactionDetails, free := toJson(map[string]any{
		// gdk uses sat/kVB
		"fee_rate": satPerVbyte * 1000,
		"addressees": []map[string]any{
			{
				"address":  address,
				"satoshi":  amount,
				"asset_id": asset,
			},
		},
		"utxos": outputs.Unspent,
	})
	defer free()

	var result any
	if err := withAuthHandler(C.GA_create_transaction(wallet.session, transactionDetails, &handler), handler, &result); err != nil {
		return "", err
	}

	params, free = toJson(result)
	if err := withAuthHandler(C.GA_blind_transaction(wallet.session, params, &handler), handler, &result); err != nil {
		return "", err
	}
	free()

	params, free = toJson(result)
	if err := withAuthHandler(C.GA_sign_transaction(wallet.session, params, &handler), handler, &result); err != nil {
		return "", err
	}
	free()

	if wallet.txProvider != nil {
		var signedTx struct {
			Transaction string `json:"transaction"`
			Error       string `json:"error"`
		}
		if err := mapstructure.Decode(result, &signedTx); err != nil {
			return "", err
		}
		if signedTx.Error != "" {
			return "", errors.New(signedTx.Error)
		}
		tx, err := wallet.txProvider.BroadcastTransaction(signedTx.Transaction)
		if err != nil {
			return "", err
		}
		return tx, nil
	}

	params, free = toJson(result)
	var sendTx struct {
		TxHash string `json:"txhash"`
		Error  string `json:"error"`
	}
	if err := withAuthHandler(C.GA_send_transaction(wallet.session, params, &handler), handler, &sendTx); err != nil {
		return "", err
	}
	free()

	if sendTx.Error != "" {
		return "", errors.New(sendTx.Error)
	}
	return sendTx.TxHash, nil
}

func (wallet *Wallet) Ready() bool {
	//return wallet.connected && wallet.subaccount != nil
	return wallet.connected
}

func (wallet *Wallet) GetWalletInfo() onchain.WalletInfo {
	return wallet.WalletInfo
}<|MERGE_RESOLUTION|>--- conflicted
+++ resolved
@@ -295,15 +295,11 @@
 		return err
 	}
 
-<<<<<<< HEAD
-	params := make(map[string]any)
-	var electrum onchain.ElectrumOptions
-=======
 	params := map[string]any{
 		// gdk uses sat/kVB
 		"min_fee_rate": MinFeeRate * 1000,
 	}
->>>>>>> 21ace7f5
+	var electrum onchain.ElectrumOptions
 	if wallet.Currency == boltz.CurrencyBtc {
 		electrum = config.Electrum.Btc
 		if config.Network == boltz.MainNet {
